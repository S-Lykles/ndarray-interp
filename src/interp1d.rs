//! A collection of structs and traits to interpolate data along the first axis
//!
//! # Interpolator
//!  - [`Interp1D`] The interpolator used with any strategy
//!  - [`Interp1DBuilder`] Configure the interpolator
//!
<<<<<<< HEAD
=======
//! # Traits
//!  - [`Interp1DStrategy`] The trait used to specialize [`Interp1D`] with the correct strategy
//!  - [`Interp1DStrategyBuilder`] The trait used to specialize [`Interp1DBuilder`] to initialize the correct strategy
//!
>>>>>>> 87e6d6ce
//! # Strategies
//!  - [`Linear`] Linear interpolation strategy
//!  - [`CubicSpline`] Cubic spline interpolation strategy

use std::{fmt::Debug, ops::Sub};

use ndarray::{
    Array, ArrayBase, ArrayView, Axis, AxisDescription, Data, DimAdd, Dimension, IntoDimension,
    Ix1, OwnedRepr, RemoveAxis, Slice,
};
use num_traits::{cast, Num, NumCast};

use crate::{
    vector_extensions::{Monotonic, VectorExtensions},
    BuilderError, InterpolateError,
};

mod strategies;
pub use strategies::{CubicSpline, Interp1DStrategy, Interp1DStrategyBuilder, Linear};

/// One dimensional interpolator
#[derive(Debug)]
pub struct Interp1D<Sd, Sx, D, Strat>
where
    Sd: Data,
    Sd::Elem: Num + Debug,
    Sx: Data<Elem = Sd::Elem>,
    D: Dimension,
    Strat: Interp1DStrategy<Sd, Sx, D>,
{
    /// x values are guaranteed to be strict monotonically rising
    /// if x is None, the x values are assumed to be the index of data
    x: Option<ArrayBase<Sx, Ix1>>,
    data: ArrayBase<Sd, D>,
    strategy: Strat,
    range: (Sx::Elem, Sx::Elem),
}

impl<Sd, Sx, Strat> Interp1D<Sd, Sx, Ix1, Strat>
where
    Sd: Data,
    Sd::Elem: Num + PartialOrd + NumCast + Copy + Debug + Sub,
    Sx: Data<Elem = Sd::Elem>,
    Strat: Interp1DStrategy<Sd, Sx, Ix1>,
{
    /// convinient interpolation function for interpolation at one point
    /// when the data dimension is [`type@Ix1`]
    ///
    /// ```rust
    /// # use ndarray_interp::*;
    /// # use ndarray_interp::interp1d::*;
    /// # use ndarray::*;
    /// # use approx::*;
    /// let data = array![1.0, 1.5, 2.0];
    /// let x =    array![1.0, 2.0, 3.0];
    /// let query = 1.5;
    /// let expected = 1.25;
    ///
    /// let interpolator = Interp1DBuilder::new(data).x(x).build().unwrap();
    /// let result = interpolator.interp_scalar(query).unwrap();
    /// # assert_eq!(result, expected);
    /// ```
    pub fn interp_scalar(&self, x: Sx::Elem) -> Result<Sd::Elem, InterpolateError> {
        Ok(*self.interp(x)?.first().unwrap_or_else(|| unreachable!()))
    }
}

impl<Sd, D> Interp1D<Sd, OwnedRepr<Sd::Elem>, D, Linear>
where
    Sd: Data,
    Sd::Elem: Num + PartialOrd + NumCast + Copy + Debug,
    D: Dimension + RemoveAxis,
{
    /// Get the [Interp1DBuilder]
    pub fn builder(data: ArrayBase<Sd, D>) -> Interp1DBuilder<Sd, OwnedRepr<Sd::Elem>, D, Linear> {
        Interp1DBuilder::new(data)
    }
}

impl<Sd, Sx, D, Strat> Interp1D<Sd, Sx, D, Strat>
where
    Sd: Data,
    Sd::Elem: Num + PartialOrd + NumCast + Copy + Debug + Sub,
    Sx: Data<Elem = Sd::Elem>,
    D: Dimension + RemoveAxis,
    Strat: Interp1DStrategy<Sd, Sx, D>,
{
    /// Calculate the interpolated values at `x`.
    /// Returns the interpolated data in an array one dimension smaller than
    /// the data dimension.
    ///
    /// ```rust
    /// # use ndarray_interp::*;
    /// # use ndarray_interp::interp1d::*;
    /// # use ndarray::*;
    /// # use approx::*;
    /// // data has 2 dimension:
    /// let data = array![
    ///     [0.0, 2.0, 4.0],
    ///     [0.5, 2.5, 3.5],
    ///     [1.0, 3.0, 3.0],
    /// ];
    /// let query = 0.5;
    /// let expected = array![0.25, 2.25, 3.75];
    ///
    /// let interpolator = Interp1DBuilder::new(data).build().unwrap();
    /// let result = interpolator.interp(query).unwrap();
    /// # assert_abs_diff_eq!(result, expected, epsilon=f64::EPSILON);
    /// ```
    ///
    /// Concider using [`interp_scalar(x)`](Interp1D::interp_scalar)
    /// when the data dimension is [`type@Ix1`]
    pub fn interp(&self, x: Sx::Elem) -> Result<Array<Sd::Elem, D::Smaller>, InterpolateError> {
        let dim = self.data.raw_dim().remove_axis(Axis(0));
        let mut target: Array<Sd::Elem, _> = Array::zeros(dim);
        self.strategy
            .interp_into(self, target.view_mut(), x)
            .map(|_| target)
    }

    /// Calculate the interpolated values at all points in `xs`
    ///
    /// ```rust
    /// # use ndarray_interp::*;
    /// # use ndarray_interp::interp1d::*;
    /// # use ndarray::*;
    /// # use approx::*;
    /// let data =     array![0.0,  0.5, 1.0 ];
    /// let x =        array![0.0,  1.0, 2.0 ];
    /// let query =    array![0.5,  1.0, 1.5 ];
    /// let expected = array![0.25, 0.5, 0.75];
    ///
    /// let interpolator = Interp1DBuilder::new(data)
    ///     .x(x)
    ///     .strategy(Linear{extrapolate: false})
    ///     .build().unwrap();
    /// let result = interpolator.interp_array(&query).unwrap();
    /// # assert_abs_diff_eq!(result, expected, epsilon=f64::EPSILON);
    /// ```
    ///
    /// # Dimensions
    /// given the data dimension is `N` and the dimension of `xs` is `M`
    /// the return array will have dimension `M + N - 1` where the first
    /// `M` dimensions correspond to the dimensions of `xs`.
    ///
    /// ```rust
    /// # use ndarray_interp::*;
    /// # use ndarray_interp::interp1d::*;
    /// # use ndarray::*;
    /// # use approx::*;
    /// // data has 2 dimension:
    /// let data = array![
    ///     [0.0, 2.0],
    ///     [0.5, 2.5],
    ///     [1.0, 3.0],
    /// ];
    /// let x = array![
    ///     0.0,
    ///     1.0,
    ///     2.0,
    /// ];
    /// // query with 2 dimensions:
    /// let query = array![
    ///     [0.0, 0.5],
    ///     [1.0, 1.5],
    /// ];
    /// // expecting 3 dimensions!
    /// let expected = array![
    ///     [[0.0, 2.0], [0.25, 2.25]], // result for x=[0.0, 0.5]
    ///     [[0.5, 2.5], [0.75, 2.75]], // result for x=[1.0, 1.5]
    /// ];
    ///
    /// let interpolator = Interp1DBuilder::new(data)
    ///     .x(x)
    ///     .strategy(Linear{extrapolate: false})
    ///     .build().unwrap();
    /// let result = interpolator.interp_array(&query).unwrap();
    /// # assert_abs_diff_eq!(result, expected, epsilon=f64::EPSILON);
    /// ```
    pub fn interp_array<Sq, Dq>(
        &self,
        xs: &ArrayBase<Sq, Dq>,
    ) -> Result<Array<Sd::Elem, <Dq as DimAdd<D::Smaller>>::Output>, InterpolateError>
    where
        Sq: Data<Elem = Sd::Elem>,
        Dq: Dimension + DimAdd<D::Smaller>,
    {
        let mut dim = <Dq as DimAdd<D::Smaller>>::Output::default();
        dim.as_array_view_mut()
            .into_iter()
            .zip(xs.shape().iter().chain(self.data.shape()[1..].iter()))
            .for_each(|(new_axis, &len)| {
                *new_axis = len;
            });
        let mut ys = Array::zeros(dim);

        // Perform interpolation for each index
        for (index, &x) in xs.indexed_iter() {
            let current_dim = index.clone().into_dimension();
            let subview =
                ys.slice_each_axis_mut(|AxisDescription { axis: Axis(nr), .. }| match current_dim
                    .as_array_view()
                    .get(nr)
                {
                    Some(idx) => Slice::from(*idx..*idx + 1),
                    None => Slice::from(..),
                });

            self.strategy.interp_into(
                self,
                subview
                    .into_shape(self.data.raw_dim().remove_axis(Axis(0)))
                    .unwrap_or_else(|_| unreachable!()),
                x,
            )?;
        }

        Ok(ys)
    }

    /// get `(x, data)` coordinate at given index
    ///
    /// # panics
    /// when index out of bounds
    pub fn index_point(&self, index: usize) -> (Sx::Elem, ArrayView<Sd::Elem, D::Smaller>) {
        let view = self.data.index_axis(Axis(0), index);
        match &self.x {
            Some(x) => (x[index], view),
            None => (NumCast::from(index).unwrap_or_else(|| unreachable!()), view),
        }
    }

    /// The index of a known value left of, or at x.
    ///
    /// This will never return the right most index,
    /// so calling [`index_point(idx+1)`](Interp1D::index_point) is always safe.
    pub fn get_index_left_of(&self, x: Sx::Elem) -> usize {
        if let Some(xs) = &self.x {
            xs.get_lower_index(x)
        } else if x < NumCast::from(0).unwrap_or_else(|| unimplemented!()) {
            0
        } else {
            // this relies on the fact that float -> int cast will return the next lower int
            // for positive values
            let x = NumCast::from(x)
                .unwrap_or_else(|| unimplemented!("x is positive, so this should always work"));
            if x >= self.data.shape()[0] - 1 {
                self.data.shape()[0] - 2
            } else {
                x
            }
        }
    }
}

/// Create and configure a [Interp1D] Interpolator.
///
/// # Default configuration
/// In the default configuration the interpolation strategy is [`Linear{extrapolate: false}`].
/// The data will be interpolated along [`Axis(0)`] (currently this can not be changed).
/// The index to `Axis(0)` of the data will be used as x values.
#[derive(Debug)]
pub struct Interp1DBuilder<Sd, Sx, D, Strat>
where
    Sd: Data,
    Sd::Elem: Num + Debug,
    Sx: Data<Elem = Sd::Elem>,
    D: Dimension,
{
    x: Option<ArrayBase<Sx, Ix1>>,
    data: ArrayBase<Sd, D>,
    strategy: Strat,
}

impl<Sd, D> Interp1DBuilder<Sd, OwnedRepr<Sd::Elem>, D, Linear>
where
    Sd: Data,
    Sd::Elem: Num + PartialOrd + NumCast + Copy + Debug,
    D: Dimension,
{
    /// Create a new [Interp1DBuilder] and provide the data to interpolate.
    /// When nothing else is configured [Interp1DBuilder::build] will create an Interpolator using
    /// Linear Interpolation without extrapolation. As x axis the index to the data will be used.
    /// On multidimensional data interpolation happens along the first axis.
    pub fn new(data: ArrayBase<Sd, D>) -> Self {
        Interp1DBuilder {
            x: None,
            data,
            strategy: Linear { extrapolate: false },
        }
    }
}

impl<Sd, Sx, D, Strat> Interp1DBuilder<Sd, Sx, D, Strat>
where
    Sd: Data,
    Sd::Elem: Num + PartialOrd + NumCast + Copy + Debug,
    Sx: Data<Elem = Sd::Elem>,
    D: Dimension,
    Strat: Interp1DStrategyBuilder<Sd, Sx, D>,
{
    /// Add an custom x axis for the data. The axis needs to have the same lenght
    /// and store the same Type as the data. `x`  must be strict monotonic rising.
    /// If the x axis is not set the index `0..data.len() - 1` is used
    pub fn x<NewSx>(self, x: ArrayBase<NewSx, Ix1>) -> Interp1DBuilder<Sd, NewSx, D, Strat>
    where
        NewSx: Data<Elem = Sd::Elem>,
    {
        let Interp1DBuilder { data, strategy, .. } = self;
        Interp1DBuilder {
            x: Some(x),
            data,
            strategy,
        }
    }

    /// Set the interpolation strategy by providing a [Interp1DStrategyBuilder].
    /// By default [Linear] with `Linear{extrapolate: false}` is used.
    pub fn strategy<NewStrat>(self, strategy: NewStrat) -> Interp1DBuilder<Sd, Sx, D, NewStrat>
    where
        NewStrat: Interp1DStrategyBuilder<Sd, Sx, D>,
    {
        let Interp1DBuilder { x, data, .. } = self;
        Interp1DBuilder { x, data, strategy }
    }

    /// Validate input data and create the configured [Interp1D]
    pub fn build(self) -> Result<Interp1D<Sd, Sx, D, Strat::FinishedStrat>, BuilderError> {
        use self::Monotonic::*;
        use BuilderError::*;
        if self.data.ndim() < 1 {
            return Err(DimensionError(
                "data dimension is 0, needs to be at least 1".into(),
            ));
        }
        if self.data.shape()[0] < Strat::MINIMUM_DATA_LENGHT {
            return Err(NotEnoughData(format!(
                "The chosen Interpolation strategy needs at least {} data points",
                Strat::MINIMUM_DATA_LENGHT
            )));
        }

        if let Some(x) = &self.x {
            match x.monotonic_prop() {
                Rising { strict: true } => Ok(()),
                _ => Err(Monotonic(
                    "Values in the x axis need to be strictly monotonic rising".into(),
                )),
            }?;
            if *self
                .data
                .raw_dim()
                .as_array_view()
                .get(0)
                .unwrap_or_else(|| unreachable!())
                != x.len()
            {
                return Err(BuilderError::AxisLenght(format!(
                    "Lengths of x and data axis need to match. Got x: {:}, data: {:}",
                    x.len(),
                    self.data.len()
                )));
            };
        }
        let range = match &self.x {
            Some(x) => (
                *x.first().unwrap_or_else(|| unreachable!()),
                *x.last().unwrap_or_else(|| unreachable!()),
            ),
            None => (
                NumCast::from(0).unwrap_or_else(|| unimplemented!()),
                NumCast::from(self.data.len() - 1).unwrap_or_else(|| unimplemented!()),
            ),
        };

        let strategy = match self.x.as_ref() {
            Some(x) => self.strategy.build(x, &self.data)?,
            None => {
                let len = self.data.raw_dim()[0];
                let x = Array::from_iter((0..len).map(|n| {
                    cast(n).unwrap_or_else(|| {
                        unimplemented!("casting from usize to a number should always work")
                    })
                }));
                self.strategy.build(&x, &self.data)?
            }
        };
        Ok(Interp1D {
            x: self.x,
            data: self.data,
            strategy,
            range,
        })
    }
}<|MERGE_RESOLUTION|>--- conflicted
+++ resolved
@@ -4,13 +4,10 @@
 //!  - [`Interp1D`] The interpolator used with any strategy
 //!  - [`Interp1DBuilder`] Configure the interpolator
 //!
-<<<<<<< HEAD
-=======
 //! # Traits
 //!  - [`Interp1DStrategy`] The trait used to specialize [`Interp1D`] with the correct strategy
 //!  - [`Interp1DStrategyBuilder`] The trait used to specialize [`Interp1DBuilder`] to initialize the correct strategy
 //!
->>>>>>> 87e6d6ce
 //! # Strategies
 //!  - [`Linear`] Linear interpolation strategy
 //!  - [`CubicSpline`] Cubic spline interpolation strategy
